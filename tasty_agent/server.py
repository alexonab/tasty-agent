import asyncio
from contextlib import asynccontextmanager
from dataclasses import dataclass
from datetime import timedelta, datetime, date
from decimal import Decimal
import keyring
import logging
import os

from .utils import is_test_env
from tabulate import tabulate
from typing import Literal, AsyncIterator
from zoneinfo import ZoneInfo

from mcp.server.fastmcp import FastMCP, Context
from exchange_calendars import get_calendar
from tastytrade import Session, Account, metrics
from tastytrade.dxfeed import Quote
from tastytrade.instruments import Option, Equity, NestedOptionChain
from tastytrade.order import NewOrder, OrderStatus, OrderAction, OrderTimeInForce, OrderType
from tastytrade.streamer import DXLinkStreamer

logger = logging.getLogger(__name__)


@dataclass
class ServerContext:
    session: Session | None
    account: Account | None
    is_test: bool

@asynccontextmanager
async def lifespan(_server: FastMCP) -> AsyncIterator[ServerContext]:
    """Manages Tastytrade session lifecycle."""

    def get_credential(key: str, env_var: str) -> str | None:
        """Get credential from keyring with fallback to environment variable."""
        try:
            if credential := keyring.get_password("tastytrade", key):
                return credential
        except Exception:
            pass
        return os.getenv(env_var) #fallback to environment variable

    username = get_credential("username", "TASTYTRADE_USERNAME")
    password = get_credential("password", "TASTYTRADE_PASSWORD")
    account_id = get_credential("account_id", "TASTYTRADE_ACCOUNT_ID")

    if not username or not password:
        raise ValueError(
            "Missing Tastytrade credentials. Please run 'tasty-agent setup' or set "
            "TASTYTRADE_USERNAME and TASTYTRADE_PASSWORD environment variables."
        )

<<<<<<< HEAD
    # Connect to the certification environment when configured
    is_test = is_test_env()
=======
    # Use the test environment when TASTYTRADE_IS_TEST is set to "true"
    is_test = os.getenv("TASTYTRADE_IS_TEST", "false").lower() in ("true", "1", "yes")
>>>>>>> dbd30c6d
    session = Session(username, password, is_test=is_test)
    accounts = Account.get(session)

    if account_id:
        account = next((acc for acc in accounts if acc.account_number == account_id), None)
        if not account:
            raise ValueError(f"Specified Tastytrade account ID '{account_id}' not found.")
    else:
        account = accounts[0]
        if len(accounts) > 1:
            logger.warning(f"Multiple accounts found. Using first account: {account.account_number}")
        else:
            logger.info(f"Using Tastytrade account: {account.account_number}")

    context = ServerContext(session=session, account=account, is_test=is_test)
    logger.info("TastyTrade MCP server is ready to handle requests")
    yield context

mcp = FastMCP("TastyTrade", lifespan=lifespan)


@mcp.tool()
async def get_account_balances(ctx: Context) -> str:
    """Get account cash balance, buying power, and net liquidating value."""
    context = ctx.request_context.lifespan_context
    balances = await context.account.a_get_balances(context.session)
    cash = float(balances.cash_balance)
    equity_bp = float(balances.equity_buying_power)
    deriv_bp = float(balances.derivative_buying_power)

    # Certification accounts may not return buying power; default to cash balance
    if context.is_test:
        if equity_bp == 0:
            equity_bp = cash
        if deriv_bp == 0:
            deriv_bp = cash

    return (
        f"Account Balances:\n"
        f"Cash Balance: ${cash:,.2f}\n"
        f"Equity Buying Power: ${equity_bp:,.2f}\n"
        f"Derivative Buying Power: ${deriv_bp:,.2f}\n"
        f"Net Liquidating Value: ${float(balances.net_liquidating_value):,.2f}\n"
        f"Maintenance Excess: ${float(balances.maintenance_excess):,.2f}"
    )

@mcp.tool()
async def get_current_positions(ctx: Context) -> str:
    """Get all open stock and option positions with current values."""
    context = ctx.request_context.lifespan_context
    positions = await context.account.a_get_positions(context.session, include_marks=True)

    if not positions:
        return "No open positions found."

    table_data = [
        [
            pos.symbol,
            getattr(pos.instrument_type, 'value', str(pos.instrument_type)),
            float(pos.quantity),
            f"${float(pos.mark_price):,.2f}" if pos.mark_price else "N/A",
            f"${float(pos.mark_price * pos.quantity * pos.multiplier):,.2f}" if pos.mark_price else "N/A"
        ]
        for pos in positions
    ]

    return "Current Positions:\n\n" + tabulate(
        table_data,
        headers=["Symbol", "Type", "Quantity", "Mark Price", "Value"],
        tablefmt="plain"
    )

@mcp.tool()
async def get_live_orders(ctx: Context) -> str:
    """Get all live (open) orders for the account."""
    context = ctx.request_context.lifespan_context
    live_orders = await context.account.a_get_live_orders(context.session)

    if not live_orders:
        return "No live orders found."

    table_data = [
        [
            order.id or "N/A",
            order.legs[0].symbol if order.legs else "N/A",
            getattr(order.legs[0].action, 'value', str(order.legs[0].action)) if order.legs else "N/A",
            float(order.legs[0].quantity) if order.legs else "N/A",
            getattr(order.order_type, 'value', str(order.order_type)),
            f"${float(order.price):.2f}" if order.price else "N/A",
            getattr(order.status, 'value', str(order.status))
        ]
        for order in live_orders
    ]

    return "Live Orders:\n\n" + tabulate(
        table_data,
        headers=["ID", "Symbol", "Action", "Quantity", "Type", "Price", "Status"],
        tablefmt="plain"
    )


async def _create_instrument(
    session: Session,
    underlying_symbol: str,
    expiration_date: datetime | None = None,
    option_type: Literal["C", "P"] | None = None,
    strike_price: float | None = None,
) -> Option | Equity | None:
    """Create an instrument object for stock or option."""
    if not expiration_date or not option_type or not strike_price:
        return await Equity.a_get(session, underlying_symbol)

    if not (chains := await NestedOptionChain.a_get(session, underlying_symbol)):
        logger.error(f"No option chain found for {underlying_symbol}")
        return None
    option_chain = chains[0]

    exp_date = expiration_date.date()
    if not (expiration := next(
        (exp for exp in option_chain.expirations if exp.expiration_date == exp_date), None
    )):
        logger.error(f"No expiration found for date {exp_date} in chain for {underlying_symbol}")
        return None

    if not (strike_obj := next(
        (s for s in expiration.strikes if float(s.strike_price) == strike_price), None
    )):
        logger.error(f"No strike found for {strike_price} on {exp_date} in chain for {underlying_symbol}")
        return None

    option_symbol = strike_obj.call if option_type == "C" else strike_obj.put
    return await Option.a_get(session, option_symbol)

async def _get_quote(session: Session, streamer_symbol: str) -> tuple[Decimal, Decimal]:
    """Get current quote for a symbol via DXLinkStreamer."""
    try:
        async with DXLinkStreamer(session) as streamer:
            await streamer.subscribe(Quote, [streamer_symbol])
            quote = await asyncio.wait_for(streamer.get_event(Quote), timeout=10.0)
            return Decimal(str(quote.bid_price)), Decimal(str(quote.ask_price))
    except asyncio.TimeoutError:
        raise ValueError(f"Timed out waiting for quote data for {streamer_symbol}")
    except asyncio.CancelledError:
        raise ValueError(f"WebSocket connection interrupted for {streamer_symbol}")


@mcp.tool()
async def place_trade(
    ctx: Context,
    action: Literal["Buy to Open", "Sell to Close"],
    quantity: int,
    underlying_symbol: str,
    strike_price: float | None = None,
    option_type: Literal["C", "P"] | None = None,
    expiration_date: str | None = None,
    order_price: float | None = None,
    order_type: Literal["Limit", "Market"] = "Limit",
    dry_run: bool = False,
) -> str:
    """Execute a stock/option trade.

    Parameters marked with * are optional.
    """
    context = ctx.request_context.lifespan_context

    exp_date = datetime.strptime(expiration_date, "%Y-%m-%d") if expiration_date else None

    instrument = await _create_instrument(
        context.session, underlying_symbol, exp_date, option_type, strike_price
    )
    if not instrument:
        raise ValueError(f"Could not create instrument for {underlying_symbol}")

    limit_price: Decimal | None = None
    if order_type == "Limit":
        bid_price, ask_price = await _get_quote(context.session, instrument.streamer_symbol)

        user_price = Decimal(str(order_price)) if order_price else None

        if user_price is not None:
            if bid_price > Decimal(0) and ask_price > Decimal(0):
                if user_price < bid_price:
                    logger.warning(
                        f"Adjusted order price from ${user_price:.2f} to ${bid_price:.2f} (bid price)"
                    )
                    limit_price = bid_price
                elif user_price > ask_price:
                    logger.warning(
                        f"Adjusted order price from ${user_price:.2f} to ${ask_price:.2f} (ask price)"
                    )
                    limit_price = ask_price
                else:
                    limit_price = user_price
            else:
                limit_price = user_price
            logger.info(
                f"Using {'adjusted' if limit_price != user_price else 'user-provided'} order price: ${limit_price:.2f}"
            )
        else:
            if bid_price > Decimal(0) and ask_price > Decimal(0) and ask_price >= bid_price:
                limit_price = ((bid_price + ask_price) / 2).quantize(Decimal("0.01"))
                logger.info(f"Using mid-price: ${limit_price:.2f}")
            else:
                fallback_price = ask_price if action == "Buy to Open" else bid_price
                if fallback_price > Decimal(0):
                    logger.warning(
                        f"Using {'ask' if action == 'Buy to Open' else 'bid'} price: ${fallback_price:.2f}"
                    )
                    limit_price = fallback_price
                else:
                    raise ValueError(
                        f"Cannot determine valid order price. Bid: {bid_price}, Ask: {ask_price}"
                    )

    order_action = OrderAction.BUY_TO_OPEN if action == "Buy to Open" else OrderAction.SELL_TO_CLOSE

    if order_type == "Limit":
        order = NewOrder(
            time_in_force=OrderTimeInForce.DAY,
            order_type=OrderType.LIMIT,
            legs=[instrument.build_leg(quantity, order_action)],
            price=limit_price,
        )
        price_desc = f"${limit_price:.2f}"
    else:
        order = NewOrder(
            time_in_force=OrderTimeInForce.DAY,
            order_type=OrderType.MARKET,
            legs=[instrument.build_leg(quantity, order_action)],
        )
        price_desc = "market price"

    logger.info(f"Placing order: {action} {quantity} {instrument.symbol} @ {price_desc}")
    response = await context.account.a_place_order(context.session, order, dry_run=dry_run)

    if response.errors:
        error_msg = "\n".join(str(e) for e in response.errors)
        return f"Order placement failed:\n{error_msg}"

    order_id = "N/A - Dry Run" if dry_run else (response.order.id if response.order else "Unknown")
    success_msg = (
        f"Order placement successful: {action} {quantity} {instrument.symbol} @ {price_desc}"
        f" (ID: {order_id})"
    )

    if response.warnings:
        success_msg += "\nWarnings:\n" + "\n".join(str(w) for w in response.warnings)

    return success_msg

@mcp.tool()
async def get_nlv_history(
    ctx: Context,
    time_back: Literal['1d', '1m', '3m', '6m', '1y', 'all'] = '1y'
) -> str:
    """Get Net Liquidating Value (NLV) history for the account."""
    context = ctx.request_context.lifespan_context
    history = await context.account.a_get_net_liquidating_value_history(context.session, time_back=time_back)
    if not history:
        return "No history data available for the selected time period."

    parsed_data = [
        (
            datetime.strptime(n.time[:10], "%Y-%m-%d").date(),
            n.time[:10],
            f"{float(n.total_open):,.2f}",
            f"{float(n.total_high):,.2f}",
            f"{float(n.total_low):,.2f}",
            f"{float(n.total_close):,.2f}"
        )
        for n in history
    ]

    parsed_data.sort(key=lambda item: item[0], reverse=True)

    table_data = [
        [formatted_date, open_str, high_str, low_str, close_str]
        for _, formatted_date, open_str, high_str, low_str, close_str in parsed_data
    ]

    return f"Net Liquidating Value History (Past {time_back}):\n\n" + tabulate(
        table_data,
        headers=["Date", "Open ($)", "High ($)", "Low ($)", "Close ($)"],
        tablefmt="plain"
    )

@mcp.tool()
async def get_transaction_history(
    ctx: Context,
    start_date: str | None = None
) -> str:
    """Get account transaction history from start_date (YYYY-MM-DD) or last 90 days."""
    date_obj = (date.today() - timedelta(days=90) if start_date is None
                else datetime.strptime(start_date, "%Y-%m-%d").date())

    context = ctx.request_context.lifespan_context
    transactions = await context.account.a_get_history(context.session, start_date=date_obj)
    if not transactions:
        return "No transactions found for the specified period."

    table_data = [
        [
            txn.transaction_date.strftime("%Y-%m-%d"),
            txn.transaction_sub_type or 'N/A',
            txn.description or 'N/A',
            f"${float(txn.net_value):,.2f}" if txn.net_value is not None else 'N/A'
        ]
        for txn in transactions
    ]

    return "Transaction History:\n\n" + tabulate(
        table_data,
        headers=["Date", "Sub Type", "Description", "Value"],
        tablefmt="plain"
    )

@mcp.tool()
async def get_metrics(
    ctx: Context,
    symbols: list[str]
) -> str:
    """Get market metrics for symbols (IV Rank, Beta, Liquidity, Earnings)."""
    if not symbols:
        raise ValueError("No symbols provided.")

    context = ctx.request_context.lifespan_context
    metrics_data = await metrics.a_get_market_metrics(context.session, symbols)
    if not metrics_data:
        return f"No metrics found for the specified symbols: {', '.join(symbols)}"

    table_data = []
    for m in metrics_data:
        try:
            iv_rank = f"{float(m.implied_volatility_index_rank) * 100:.1f}%" if m.implied_volatility_index_rank else "N/A"
            iv_percentile = f"{float(m.implied_volatility_percentile) * 100:.1f}%" if m.implied_volatility_percentile else "N/A"
            beta = f"{float(m.beta):.2f}" if m.beta else "N/A"

            earnings_info = "N/A"
            if hasattr(m, 'earnings') and m.earnings:
                expected = getattr(m.earnings, "expected_report_date", None)
                time_of_day = getattr(m.earnings, "time_of_day", None)
                if expected and time_of_day:
                    earnings_info = f"{expected} ({time_of_day})"

            table_data.append([
                m.symbol,
                iv_rank,
                iv_percentile,
                beta,
                m.liquidity_rating or "N/A",
                m.lendability or "N/A",
                earnings_info
            ])
        except Exception:
            logger.warning("Skipping metric for symbol due to processing error: %s", m.symbol, exc_info=True)

    return "Market Metrics:\n\n" + tabulate(
        table_data,
        headers=["Symbol", "IV Rank", "IV %ile", "Beta", "Liquidity", "Lendability", "Earnings"],
        tablefmt="plain"
    )

@mcp.tool()
async def get_prices(
    ctx: Context,
    underlying_symbol: str,
    expiration_date: str | None = None,
    option_type: Literal["C", "P"] | None = None,
    strike_price: float | None = None,
) -> str:
    """Get current bid/ask prices for stock or option."""
    exp_date = datetime.strptime(expiration_date, "%Y-%m-%d") if expiration_date else None

    context = ctx.request_context.lifespan_context
    instrument = await _create_instrument(
        context.session, underlying_symbol, exp_date, option_type, strike_price
    )

    if not instrument:
        error_msg = f"Could not find instrument for: {underlying_symbol}"
        if exp_date:
            error_msg += f" {exp_date.strftime('%Y-%m-%d')} {option_type} {strike_price}"
        raise ValueError(error_msg)

    if not instrument.streamer_symbol:
        raise ValueError(f"Could not get streamer symbol for {instrument.symbol}")

    bid, ask = await _get_quote(context.session, instrument.streamer_symbol)
    return f"Current prices for {instrument.symbol}:\nBid: ${bid:.2f}\nAsk: ${ask:.2f}"

@mcp.tool()
async def cancel_order(
    ctx: Context,
    order_id: str,
    dry_run: bool = False
) -> str:
    """Cancel a live order by ID."""
    if not order_id:
        raise ValueError("order_id must be provided.")

    context = ctx.request_context.lifespan_context
    logger.info(f"Attempting to cancel order. Dry run: {dry_run}")
    response = await context.account.a_cancel_order(context.session, int(order_id), dry_run=dry_run)

    if dry_run:
        status_msg = f" (Simulated status: {response.order.status.value})" if response and response.order else ""
        return f"Dry run: Successfully processed cancellation request for order ID {order_id}{status_msg}."

    if response and response.order and response.order.status in [OrderStatus.CANCELLED, OrderStatus.REPLACED]:
        return f"Successfully cancelled order ID {order_id}. New status: {response.order.status.value}"
    elif response and response.order:
        return f"Order ID {order_id} processed but current status is {response.order.status.value}. Expected Cancelled."
    else:
        return f"Cancellation request for order ID {order_id} processed. Please verify status."

@mcp.tool()
async def modify_order(
    ctx: Context,
    order_id: str,
    new_quantity: int | None = None,
    new_price: float | None = None,
    dry_run: bool = False
) -> str:
    """Modify a live order's quantity or price by ID."""
    if not order_id:
        raise ValueError("order_id must be provided.")
    if new_quantity is None and new_price is None:
        raise ValueError("At least one of new_quantity or new_price must be provided.")

    context = ctx.request_context.lifespan_context
    original_order = await context.account.a_get_order(context.session, int(order_id))
    if not original_order:
        raise ValueError(f"Order ID {order_id} not found.")

    if original_order.status not in [OrderStatus.LIVE, OrderStatus.RECEIVED] or not original_order.editable:
        raise ValueError(f"Order ID {order_id} is not modifiable (Status: {original_order.status.value}).")

    if not original_order.legs or len(original_order.legs) > 1:
        raise ValueError("Order has no legs or multi-leg modification not supported.")

    original_leg = original_order.legs[0]
    updated_quantity = Decimal(str(new_quantity)) if new_quantity is not None else original_leg.quantity
    updated_price = Decimal(str(new_price)) if new_price is not None else original_order.price

    if updated_quantity <= 0 or updated_price <= Decimal(0):
        raise ValueError("New quantity and price must be positive.")

    instrument = await _create_instrument(context.session, original_leg.symbol)
    if not instrument:
        raise ValueError(f"Could not recreate instrument for {original_leg.symbol}.")

    modified_order = NewOrder(
        time_in_force=original_order.time_in_force,
        order_type=original_order.order_type,
        legs=[instrument.build_leg(updated_quantity, original_leg.action)],
        price=updated_price
    )

    response = await context.account.a_replace_order(context.session, int(order_id), modified_order, dry_run=dry_run)

    if response.errors:
        error_msg = "\n".join(str(e) for e in response.errors)
        raise ValueError(f"Failed to modify order ID {order_id}:\n{error_msg}")

    new_order_id = "N/A - Dry Run" if dry_run else (response.order.id if response.order else "Unknown")
    success_msg = f"Order ID {order_id} modified successfully. New Order ID: {new_order_id}."

    if response.warnings:
        success_msg += "\nWarnings:\n" + "\n".join(str(w) for w in response.warnings)

    return success_msg

@mcp.tool()
async def wait(duration_seconds: int = 60) -> str:
    """Wait for a specified duration in seconds (1-60)."""
    duration = max(1, min(duration_seconds, 60))
    await asyncio.sleep(duration)
    return f"Waited for {duration} seconds"

@mcp.tool()
async def check_market_status() -> str:
    """Check if the market is currently open or closed."""
    nyse = get_calendar('XNYS')
    current_time = datetime.now(ZoneInfo('America/New_York'))

    if nyse.is_open_on_minute(current_time):
        return "Market is currently OPEN"

    next_open = nyse.next_open(current_time)
    time_until = next_open - current_time
    next_open_formatted = next_open.strftime("%A, %B %d, %Y at %I:%M %p %Z")

    return f"Market is currently CLOSED. Next market open: {next_open_formatted} (in {time_until})"<|MERGE_RESOLUTION|>--- conflicted
+++ resolved
@@ -52,13 +52,9 @@
             "TASTYTRADE_USERNAME and TASTYTRADE_PASSWORD environment variables."
         )
 
-<<<<<<< HEAD
+
     # Connect to the certification environment when configured
     is_test = is_test_env()
-=======
-    # Use the test environment when TASTYTRADE_IS_TEST is set to "true"
-    is_test = os.getenv("TASTYTRADE_IS_TEST", "false").lower() in ("true", "1", "yes")
->>>>>>> dbd30c6d
     session = Session(username, password, is_test=is_test)
     accounts = Account.get(session)
 
