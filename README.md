# tasty-agent: A TastyTrade MCP Server

A Model Context Protocol server for TastyTrade brokerage accounts. Enables LLMs to monitor portfolios, analyze positions, and execute trades with comprehensive market data and order management capabilities.

## Installation

```bash
uvx tasty-agent
```

### Authentication

Set up credentials via command line (stored in system keyring):

```bash
uvx tasty-agent setup
```

Or set environment variables:
- `TASTYTRADE_USERNAME`
- `TASTYTRADE_PASSWORD`
- `TASTYTRADE_ACCOUNT_ID` (optional - uses first account if multiple)
- `TASTYTRADE_IS_TEST` (optional - `true` for the test environment, `false` or
  unset for live trading)

By default the server connects to the live Tastytrade environment. Set the
variable to `true` when you want to experiment safely using the test
environment without affecting live positions.

<<<<<<< HEAD
You can also use the test environment programmatically by passing
`is_test=True` when creating a Tastytrade `Session`:

```python
from tastytrade import Session
session = Session('username', 'password', is_test=True)
```
=======
>>>>>>> 0475a3fd

## MCP Tools

### Account Information
- **`get_account_balances`** - Get current cash balance, buying power, net liquidating value, and maintenance excess
  - Always returns fresh data from TastyTrade API
  - No parameters required
  - In the test environment, buying power values are not provided by the API and default to the cash balance

- **`get_current_positions`** - Get all open stock and option positions
  - Includes symbol, type, quantity, mark price, and current value
  - Always returns fresh data with current mark prices
  - No parameters required

- **`get_live_orders`** - Get all currently live (open) orders
  - Shows order ID, symbol, action, quantity, type, price, and status
  - Always returns fresh data from TastyTrade API
  - No parameters required

### Trading Operations
- **`place_trade`** - Execute stock/option trades
  - Supports: Buy to Open, Sell to Close
  - Limit (default) and market orders
  - Auto-calculates mid-price for limit orders or accepts custom limit price
  - Market hours validation (preventive for live trades)
  - Dry-run testing capability
  - Parameters: action, quantity, underlying_symbol, strike_price*, option_type*, expiration_date*, order_price*, order_type*, dry_run

- **`cancel_order`** - Cancel live orders by ID
  - Dry-run testing supported
  - Parameters: order_id, dry_run

- **`modify_order`** - Modify existing order quantity or price
  - Single-leg orders only
  - Validates order is editable before modification
  - Parameters: order_id, new_quantity*, new_price*, dry_run

### Portfolio Analysis
- **`get_nlv_history`** - Net Liquidating Value history with OHLC data
  - Time periods: 1d, 1m, 3m, 6m, 1y, all
  - Returns formatted table with dates sorted most recent first
  - Parameters: time_back (default: 1y)
  - Gracefully handles missing data in the test environment

- **`get_transaction_history`** - Detailed transaction history
  - Defaults to last 90 days if no start date provided
  - Includes date, sub-type, description, and net value
  - Parameters: start_date* (YYYY-MM-DD format)

### Market Data & Analysis
- **`get_metrics`** - Comprehensive market metrics for symbols
  - IV Rank, IV Percentile, Beta, Liquidity Rating, Lendability, Earnings dates
  - Supports multiple symbols in single request
  - Parameters: symbols (comma-separated string or list of strings)

- **`get_prices`** - Real-time bid/ask quotes via DXLink streaming
  - Supports both stocks and options
  - May return stale data when market is closed
  - Parameters: underlying_symbol, expiration_date*, option_type*, strike_price*

- **`check_market_status`** - Current market status with next open time
  - Uses NYSE calendar for accurate trading hours
  - Shows time remaining until next market open when closed
  - No parameters required

### Utilities
- **`wait`** - Wait for a specified duration in seconds
  - Duration limited between 1-60 seconds per call
  - Use multiple calls for longer waits
  - Parameters: duration_seconds (default: 60)

*\* Optional parameters*

## Key Features

### Performance & Efficiency
- **Fresh Data**: Account information always fetched live from TastyTrade API
- **Efficient Streaming**: Real-time quotes via DXLink WebSocket
- **Optimized Operations**: Direct API calls minimize latency

### Safety & Validation
- **Market Hours Protection**: Prevents live trades when market is closed
- **Price Validation**: Automatic bid-ask range checking and adjustment
- **Dry-Run Testing**: Test all operations without executing
- **Order Status Validation**: Confirms orders are modifiable before changes

### Intelligence & Automation
- **Auto-Pricing**: Mid-price calculation when no price specified
- **Price Adjustment**: User prices adjusted to valid bid-ask range when necessary
- **Instrument Resolution**: Automatic option chain lookup and instrument creation
- **Error Handling**: Comprehensive error messages and warnings

## Usage with Claude Desktop

Add to `claude_desktop_config.json`:

```json
{
  "mcpServers": {
    "tastytrade": {
      "command": "uvx",
      "args": ["tasty-agent"]
    }
  }
}
```

## Examples

### Basic Trading
```
"Buy 100 shares of AAPL at market price"
"Sell 50 shares of TSLA at $250"
"Test buying 5 NVDA call options, strike 500, expiring 2024-12-20" (dry run)
```

### Order Management
```
"Get my live orders"
"Cancel order 12345"
"Change order 67890 quantity to 200 shares"
"Modify order 11111 price to $150"
```

### Portfolio Analysis
```
"Get my current positions"
"Get my account balance and buying power"
"Get my portfolio performance over the last 6 months"
"Show transaction history from 2024-01-01"
```

### Market Research
```
"Get current prices for AAPL December 200 calls"
"Check metrics for TSLA, NVDA, AAPL"
"Is the market currently open?"
"Get IV rank and earnings data for SPY, QQQ, IWM"
```

## Development

Debug with MCP inspector:
```bash
npx @modelcontextprotocol/inspector uvx tasty-agent
```

## License

MIT License<|MERGE_RESOLUTION|>--- conflicted
+++ resolved
@@ -27,7 +27,7 @@
 variable to `true` when you want to experiment safely using the test
 environment without affecting live positions.
 
-<<<<<<< HEAD
+
 You can also use the test environment programmatically by passing
 `is_test=True` when creating a Tastytrade `Session`:
 
@@ -35,8 +35,6 @@
 from tastytrade import Session
 session = Session('username', 'password', is_test=True)
 ```
-=======
->>>>>>> 0475a3fd
 
 ## MCP Tools
 
